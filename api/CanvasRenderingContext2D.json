--- conflicted
+++ resolved
@@ -1209,19 +1209,12 @@
                 "version_added": "43"
               },
               "safari": {
-<<<<<<< HEAD
                 "version_added": false,
                 "notes": "See <a href='https://webkit.org/b/226964'>bug 226964</a>."
               },
               "safari_ios": {
                 "version_added": false,
                 "notes": "See <a href='https://webkit.org/b/226964'>bug 226964</a>."
-=======
-                "version_added": false
-              },
-              "safari_ios": {
-                "version_added": false
->>>>>>> d313e6fb
               },
               "samsunginternet_android": {
                 "version_added": "7.0"
@@ -1268,10 +1261,10 @@
                 "version_added": "41"
               },
               "safari": {
-                "version_added": null
+                "version_added": false
               },
               "safari_ios": {
-                "version_added": null
+                "version_added": false
               },
               "samsunginternet_android": {
                 "version_added": "6.0"
