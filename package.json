--- conflicted
+++ resolved
@@ -1,11 +1,6 @@
 {
-<<<<<<< HEAD
   "name": "@mdn/browser-compat-data",
   "version": "2.0.2",
-=======
-  "name": "mdn-browser-compat-data",
-  "version": "1.1.1",
->>>>>>> 3f974318
   "description": "Browser compatibility data provided by MDN Web Docs",
   "main": "index.js",
   "types": "index.d.ts",
